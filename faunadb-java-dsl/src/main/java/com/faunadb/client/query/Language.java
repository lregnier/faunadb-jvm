--- conflicted
+++ resolved
@@ -2242,29 +2242,7 @@
   public static Expr SelectAll(Path path, Expr from) {
     return SelectAll(Arr(path.segments), from);
   }
-
-  /**
-<<<<<<< HEAD
-   * Computes the abs of a numbers.
-   *
-   * @param value The operand to abs. Type: Number
-   * @return a {@link Expr} instance
-   * @see <a href="https://fauna.com/documentation/queries#mathematical-functions">FaunaDB Mathematical Functions</a>
-   */
-  public static Expr Abs(Expr value) {
-    return Fn.apply("abs", value);
-  }
-
-  /**
-   * Computes the acos of a numbers.
-   *
-   * @param value The operand to acos. Type: Number
-   * @return a {@link Expr} instance
-   * @see <a href="https://fauna.com/documentation/queries#mathematical-functions">FaunaDB Mathematical Functions</a>
-   */
-  public static Expr Acos(Expr value) {
-    return Fn.apply("acos", value);
-=======
+  /**
    * Selects the desired path for each element in the given array.
    *
    * @param path the path to the desired value
@@ -2275,7 +2253,28 @@
    */
   public static Expr SelectAll(Path path, Expr from, Expr defaultValue) {
       return SelectAll(Arr(path.segments), from, defaultValue);
->>>>>>> e98876f2
+   }
+
+  /**
+   * Computes the abs of a numbers.
+   *
+   * @param value The operand to abs. Type: Number
+   * @return a {@link Expr} instance
+   * @see <a href="https://fauna.com/documentation/queries#mathematical-functions">FaunaDB Mathematical Functions</a>
+   */
+  public static Expr Abs(Expr value) {
+    return Fn.apply("abs", value);
+  }
+
+  /**
+   * Computes the acos of a numbers.
+   *
+   * @param value The operand to acos. Type: Number
+   * @return a {@link Expr} instance
+   * @see <a href="https://fauna.com/documentation/queries#mathematical-functions">FaunaDB Mathematical Functions</a>
+   */
+  public static Expr Acos(Expr value) {
+    return Fn.apply("acos", value);
   }
 
   /**
